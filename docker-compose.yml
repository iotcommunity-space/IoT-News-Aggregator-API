version: '3.8'

services:
  # MongoDB Database - AVX Compatible Version
  mongodb:
<<<<<<< HEAD
    image: mongo:4.4
=======
    image: mongo:4.4  # Changed to 4.4 - Last version without AVX requirement
>>>>>>> e3a9d391
    container_name: iot_news_mongodb
    restart: unless-stopped
    environment:
      MONGO_INITDB_DATABASE: iot_news_api
    ports:
      - "27017:27017"
    volumes:
      - mongodb_data:/data/db
      - ./docker/mongo-init.js:/docker-entrypoint-initdb.d/mongo-init.js:ro
    networks:
      - iot_news_network
    healthcheck:
      test: echo 'db.runCommand("ping").ok' | mongo localhost:27017/iot_news_api --quiet
      interval: 30s
      timeout: 10s
      retries: 5
      start_period: 40s

  # IoT News API Application
  iot-news-api:
    build: .
    container_name: iot_news_api
    restart: unless-stopped
    environment:
      - NODE_ENV=production
      - PORT=3000
      - MONGODB_URI=mongodb://mongodb:27017/iot_news_api
      - RSS_FEEDS=https://iottechnews.com/feed/,https://www.iot-now.com/feed/,https://iotbusinessnews.com/feed/,https://www.iotinsider.com/category/news/feed/,https://aws.amazon.com/blogs/iot/feed/,https://connectedworld.com/feed/
      - API_VERSION=v1
      - MAX_ARTICLES_PER_PAGE=50
      - DEFAULT_ARTICLES_PER_PAGE=20
      - CACHE_TTL=300
      - RSS_FETCH_INTERVAL=*/15 * * * *
    ports:
      - "3000:3000"
    depends_on:
      mongodb:
        condition: service_healthy
    networks:
      - iot_news_network
    volumes:
      - ./logs:/app/logs
    healthcheck:
      test: ["CMD", "curl", "-f", "http://localhost:3000/health"]
      interval: 30s
      timeout: 10s
      retries: 3
      start_period: 60s

  # IoT News Web Dashboard
  iot-news-dashboard:
    build:
      context: ./dashboard
      dockerfile: Dockerfile
    container_name: iot_news_dashboard
    restart: unless-stopped
    environment:
      - NODE_ENV=production
      - DASHBOARD_PORT=4000
      - MONGODB_URI=mongodb://mongodb:27017/iot_news_api
    ports:
      - "4000:4000"
    depends_on:
      mongodb:
        condition: service_healthy
    networks:
      - iot_news_network
    healthcheck:
      test: ["CMD", "wget", "--no-verbose", "--tries=1", "--spider", "http://localhost:4000/health"]
      interval: 30s
      timeout: 10s
      retries: 3
      start_period: 60s

  # MongoDB Admin Interface (Optional)
  mongo-express:
<<<<<<< HEAD
    image: mongo-express:0.54
=======
    image: mongo-express:0.54  # Compatible version
>>>>>>> e3a9d391
    container_name: iot_news_mongo_express
    restart: unless-stopped
    environment:
      ME_CONFIG_MONGODB_SERVER: mongodb
      ME_CONFIG_MONGODB_PORT: 27017
      ME_CONFIG_BASICAUTH_USERNAME: admin
      ME_CONFIG_BASICAUTH_PASSWORD: password123
    ports:
      - "8081:8081"
    depends_on:
      mongodb:
        condition: service_healthy
    networks:
      - iot_news_network

volumes:
  mongodb_data:
    driver: local

networks:
  iot_news_network:
    driver: bridge<|MERGE_RESOLUTION|>--- conflicted
+++ resolved
@@ -3,11 +3,7 @@
 services:
   # MongoDB Database - AVX Compatible Version
   mongodb:
-<<<<<<< HEAD
-    image: mongo:4.4
-=======
     image: mongo:4.4  # Changed to 4.4 - Last version without AVX requirement
->>>>>>> e3a9d391
     container_name: iot_news_mongodb
     restart: unless-stopped
     environment:
@@ -84,11 +80,7 @@
 
   # MongoDB Admin Interface (Optional)
   mongo-express:
-<<<<<<< HEAD
-    image: mongo-express:0.54
-=======
     image: mongo-express:0.54  # Compatible version
->>>>>>> e3a9d391
     container_name: iot_news_mongo_express
     restart: unless-stopped
     environment:
